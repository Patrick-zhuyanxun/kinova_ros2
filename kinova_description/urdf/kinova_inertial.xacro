<?xml version="1.0"?>


<root xmlns:xi="http://www.w3.org/2001/XInclude"
	xmlns:gazebo="http://playerstage.sourceforge.net/gazebo/xmlschema/#gz"
    xmlns:model="http://playerstage.sourceforge.net/gazebo/xmlschema/#model"
	xmlns:sensor="http://playerstage.sourceforge.net/gazebo/xmlschema/#sensor"
	xmlns:body="http://playerstage.sourceforge.net/gazebo/xmlschema/#body"
    xmlns:geom="http://playerstage.sourceforge.net/gazebo/xmlschema/#geom"
    xmlns:joint="http://playerstage.sourceforge.net/gazebo/xmlschema/#joint"
	xmlns:controller="http://playerstage.sourceforge.net/gazebo/xmlschema/#controller"
	xmlns:interface="http://playerstage.sourceforge.net/gazebo/xmlschema/#interface"
	xmlns:rendering="http://playerstage.sourceforge.net/gazebo/xmlschema/#rendering"
    xmlns:renderable="http://playerstage.sourceforge.net/gazebo/xmlschema/#renderable"
    xmlns:physics="http://playerstage.sourceforge.net/gazebo/xmlschema/#physics"
	xmlns:xacro="http://ros.org/wiki/xacro">

<!-- links      		mesh_no
   base           		0
   shoulder       		1
   arm            		2
   forearm        		3
   wrist          		4
   arm_mico       		5
   arm_half1 (7dof)		6
   arm_half2 (7dof)		7
   wrist_spherical_1  8
   wrist_spherical_2  9

   hand 3 finger  		55
   hand_2finger   		56
   finger_proximal		57
   finger_distal      58 
-->

<xacro:macro name="inertia_cylinder" params="mass height radius axis:=0">  

  <!-- z Axis -->
  <xacro:unless value="${axis}">
    <inertia  ixx="${0.083333 * mass * (3*radius*radius + height*height)}" ixy="0" ixz="0" 
              iyy="${0.083333 * mass * (3*radius*radius + height*height)}" iyz="0" 
              izz="${0.5*mass*radius*radius}" />
  </xacro:unless>   

  <!-- y Axis -->
  <xacro:unless value="${axis-1}">
   <inertia  ixx="${0.083333 * mass * (3*radius*radius + height*height)}" ixy="0" ixz="0" 
             iyy="${0.5*mass*radius*radius}"
             izz="${0.083333 * mass * (3*radius*radius + height*height)}" iyz="0" />             
  </xacro:unless> 

  <!-- x Axis -->
  <xacro:unless value="${axis-2}">
   <inertia  ixx="${0.5*mass*radius*radius}" 
             iyy="${0.083333 * mass * (3*radius*radius + height*height)}" iyz="0" 
             izz="${0.083333 * mass * (3*radius*radius + height*height)}" ixy="0" ixz="0" />
  </xacro:unless> 
</xacro:macro>


<xacro:macro name="kinova_inertial" params="mesh_no">
  <!-- base = 0 -->
  <xacro:unless value="${mesh_no}">
    <inertial>
        <mass value="0.46784" />
        <origin xyz="0 0 0.1255" rpy="0 0 0"/>
        <xacro:inertia_cylinder height="0.14"  radius = "0.04" mass="0.46784"/>  
    </inertial> 
  </xacro:unless>      

  <!-- shoulder = 1 -->
  <xacro:unless value="${mesh_no-1}">
    <inertial>
        <mass value="0.7487" />
        <origin xyz="0 -0.002 -0.0605" />
        <xacro:inertia_cylinder height="0.14"  radius = "0.04" mass="0.7487"/>  
    </inertial>   
  </xacro:unless>      

  <!-- arm = 2-->
  <xacro:unless value="${mesh_no-2}">
    <inertial>
        <mass value="0.9907" />
        <origin xyz="0 -0.2065 -0.01" />
        <xacro:inertia_cylinder height="0.35"  radius = "0.04" mass="0.9907" axis="1"/>  
    </inertial>  
  </xacro:unless>   

  <!-- forearm = 3 -->
  <xacro:unless value="${mesh_no-3}">
    <inertial>
        <mass value="0.6685" />
        <origin xyz="0 0.081 -0.0086" />
        <xacro:inertia_cylinder height="0.15"  radius = "0.03" mass="0.6685" axis="1"/>  
    </inertial>  
  </xacro:unless>       

  <!-- wrist = 4 -->
  <xacro:unless value="${mesh_no-4}">
    <inertial>
<<<<<<< HEAD
        <mass value="0.4104" />
=======
        <mass value="0.426367" />
>>>>>>> 6ea73bd5
        <origin xyz="0 -0.037 -0.0642" />
        <xacro:inertia_cylinder height="0.02"  radius = "0.04" mass="0.4104"/>  
    </inertial>  
  </xacro:unless>  

<!--arm_mico       		5 -->
  <xacro:unless value="${mesh_no-5}">
    <inertial>
        <mass value="0.85968" />
        <origin xyz="0 -0.145  -0.0076"/>
        <xacro:inertia_cylinder height="0.25"  radius = "0.03" mass="0.85968" axis="1"/>  
    </inertial>  
  </xacro:unless>
 
<!--   arm_half1 (7dof)		6 -->
  <xacro:unless value="${mesh_no-6}">
    <inertial>
        <mass value="0.8447" />
        <origin xyz="0 -0.103563213 0" />
        <xacro:inertia_cylinder height="0.18"  radius = "0.03" mass="0.8447" axis="1"/>  
    </inertial>  
  </xacro:unless> 

<!--   arm_half2 (7dof)		7 -->
  <xacro:unless value="${mesh_no-7}">
    <inertial>
        <mass value="0.8447" />
        <origin xyz="0 0 -0.1022447445" />
        <xacro:inertia_cylinder height="0.18"  radius = "0.03" mass="0.8447"/>  
    </inertial>  
  </xacro:unless> 

<!--   wrist_spherical_1  8 -->
  <xacro:unless value="${mesh_no-8}">
    <inertial>
        <mass value="0.463" />
        <origin xyz="0 0.0028848942 -0.0541932613" />
        <xacro:inertia_cylinder height="0.1"  radius = "0.02" mass="0.463"/>  
    </inertial>  
  </xacro:unless> 
<!--   wrist_spherical_2  9 -->   
  <xacro:unless value="${mesh_no-9}">
    <inertial>
        <mass value="0.463" />
        <origin xyz="0 0.0497208855 -0.0028562765" />
        <xacro:inertia_cylinder height="0.1"  radius = "0.02" mass="0.463" axis="1"/>  
    </inertial>  
  </xacro:unless>  

<!--   forearm_mico  10 -->   
  <xacro:unless value="${mesh_no-10}">
    <inertial>
        <mass value="0.606" />
        <origin xyz="0 0.0463 -0.0065" />
        <xacro:inertia_cylinder height="0.08"  radius = "0.02" mass="0.606" axis="1"/>  
    </inertial>  
  </xacro:unless>  

  <!-- hand 3 finger = 55 -->
  <xacro:unless value="${mesh_no - 55}">
    <inertial>
<<<<<<< HEAD
        <mass value="0.8977" />
=======
        <mass value="0.99" />
>>>>>>> 6ea73bd5
        <origin xyz="0 0 -0.06" />
        <xacro:inertia_cylinder height="0.03"  radius = "0.04" mass="0.8977"/>  
    </inertial> 
  </xacro:unless> 

  <!-- hand 2 finger = 56 -->
  <xacro:unless value="${mesh_no - 56}">
   <inertial>
        <mass value="0.78" />
        <origin xyz="0 0 -0.06" />
        <xacro:inertia_cylinder height="0.03"  radius = "0.04" mass="0.78"/>  
    </inertial> 
  </xacro:unless> 

  <!-- finger_proximal = 57 -->
  <xacro:unless value="${mesh_no - 57}">
    <inertial>
        <mass value="0.01" />
        <origin xyz="0.022 0 0" />
        <xacro:inertia_cylinder height="0.03"  radius = "0.004" mass="0.01"/>
    </inertial>       

  </xacro:unless> 

  <!-- finger_distal = 58 -->
  <xacro:unless value="${mesh_no - 58}">
    <inertial>
        <mass value="0.01" />
        <origin xyz="0.022 0 0" />
        <xacro:inertia_cylinder height="0.03"  radius = "0.004" mass="0.01"/>  
    </inertial> 
  </xacro:unless> 
      
</xacro:macro>
</root>

<|MERGE_RESOLUTION|>--- conflicted
+++ resolved
@@ -98,11 +98,7 @@
   <!-- wrist = 4 -->
   <xacro:unless value="${mesh_no-4}">
     <inertial>
-<<<<<<< HEAD
-        <mass value="0.4104" />
-=======
         <mass value="0.426367" />
->>>>>>> 6ea73bd5
         <origin xyz="0 -0.037 -0.0642" />
         <xacro:inertia_cylinder height="0.02"  radius = "0.04" mass="0.4104"/>  
     </inertial>  
@@ -164,11 +160,7 @@
   <!-- hand 3 finger = 55 -->
   <xacro:unless value="${mesh_no - 55}">
     <inertial>
-<<<<<<< HEAD
-        <mass value="0.8977" />
-=======
         <mass value="0.99" />
->>>>>>> 6ea73bd5
         <origin xyz="0 0 -0.06" />
         <xacro:inertia_cylinder height="0.03"  radius = "0.04" mass="0.8977"/>  
     </inertial> 
